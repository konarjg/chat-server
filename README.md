--- conflicted
+++ resolved
@@ -55,22 +55,13 @@
 
 ## Running the Server
 
-<<<<<<< HEAD
-To run the server, you will need the .NET 8 SDK installed.
-=======
 To run the server, you will need the .NET 9 SDK installed.
->>>>>>> 1567251a
 
 1.  **Clone the repository:**
 
     ```bash
-<<<<<<< HEAD
-    git clone https://github.com/your-username/ChatServer.git
-    cd ChatServer
-=======
     git clone https://github.com/konarjg/chat-server.git
     cd chat-server
->>>>>>> 1567251a
     ```
 
 2.  **Restore dependencies:**
@@ -81,17 +72,10 @@
 
 3.  **Apply database migrations:**
 
-<<<<<<< HEAD
-    The application uses Entity Framework Core for database management. To create and seed the database, run the following command:
-
-    ```bash
-    dotnet ef database update --project ChatServer/Infrastructure
-=======
     The application uses Entity Framework Core for database management. To create and seed the database, run the following command from the `ChatServer` directory:
 
     ```bash
     dotnet ef database update -p Infrastructure -s ChatServer
->>>>>>> 1567251a
     ```
 
 4.  **Run the application:**
@@ -106,42 +90,6 @@
 
 Here are some examples of how to use the gRPC client in different languages. These examples assume that you have already generated the client code from the `.proto` file.
 
-<<<<<<< HEAD
-### C#
-
-```csharp
-using Grpc.Net.Client;
-using Chat;
-
-// Create a channel
-using var channel = GrpcChannel.ForAddress("http://localhost:5000");
-
-// Create clients
-var authClient = new AuthService.AuthServiceClient(channel);
-var chatClient = new ChatService.ChatServiceClient(channel);
-var userClient = new UserService.UserServiceClient(channel);
-
-// Register a new user
-var registerResponse = await authClient.RegisterAsync(new RegisterRequest
-{
-    Name = "testuser",
-    Password = "password",
-    PublicKey = "your_public_key"
-});
-
-// Login
-var loginResponse = await authClient.LoginAsync(new LoginRequest
-{
-    Name = "testuser",
-    Password = "password"
-});
-
-// Get a list of users
-var usersResponse = await userClient.GetUsersAsync(new GetUsersRequest
-{
-    PageSize = 10
-});
-=======
 **Note:** For connections on the same network, replace `localhost` with the server's IP address.
 
 ### C#
@@ -220,7 +168,6 @@
 // --- 7. Logging Out ---
 await authClient.LogoutAsync(new LogoutRequest { RefreshToken = refreshToken });
 Console.WriteLine("Logged out.");
->>>>>>> 1567251a
 ```
 
 ### Python
@@ -229,34 +176,6 @@
 import grpc
 import chat_pb2
 import chat_pb2_grpc
-<<<<<<< HEAD
-
-# Create a channel
-channel = grpc.insecure_channel('localhost:5000')
-
-# Create stubs
-auth_stub = chat_pb2_grpc.AuthServiceStub(channel)
-chat_stub = chat_pb2_grpc.ChatServiceStub(channel)
-user_stub = chat_pb2_grpc.UserServiceStub(channel)
-
-# Register a new user
-register_response = auth_stub.Register(chat_pb2.RegisterRequest(
-    name='testuser',
-    password='password',
-    public_key='your_public_key'
-))
-
-# Login
-login_response = auth_stub.Login(chat_pb2.LoginRequest(
-    name='testuser',
-    password='password'
-))
-
-# Get a list of users
-users_response = user_stub.GetUsers(chat_pb2.GetUsersRequest(
-    page_size=10
-))
-=======
 import threading
 import time
 
@@ -310,53 +229,17 @@
 # --- 7. Logging Out ---
 auth_stub.Logout(chat_pb2.LogoutRequest(refresh_token=refresh_token))
 print("Logged out.")
->>>>>>> 1567251a
 ```
 
 ### Java
 
 ```java
-<<<<<<< HEAD
-import io.grpc.ManagedChannel;
-import io.grpc.ManagedChannelBuilder;
-=======
 import io.grpc.*;
 import io.grpc.stub.StreamObserver;
->>>>>>> 1567251a
 import chat.Chat.*;
 import chat.AuthServiceGrpc;
 import chat.ChatServiceGrpc;
 import chat.UserServiceGrpc;
-<<<<<<< HEAD
-
-// Create a channel
-ManagedChannel channel = ManagedChannelBuilder.forAddress("localhost", 5000)
-    .usePlaintext()
-    .build();
-
-// Create stubs
-AuthServiceGrpc.AuthServiceBlockingStub authStub = AuthServiceGrpc.newBlockingStub(channel);
-ChatServiceGrpc.ChatServiceBlockingStub chatStub = ChatServiceGrpc.newBlockingStub(channel);
-UserServiceGrpc.UserServiceBlockingStub userStub = UserServiceGrpc.newBlockingStub(channel);
-
-// Register a new user
-AuthResponse registerResponse = authStub.register(RegisterRequest.newBuilder()
-    .setName("testuser")
-    .setPassword("password")
-    .setPublicKey("your_public_key")
-    .build());
-
-// Login
-AuthResponse loginResponse = authStub.login(LoginRequest.newBuilder()
-    .setName("testuser")
-    .setPassword("password")
-    .build());
-
-// Get a list of users
-GetUsersResponse usersResponse = userStub.getUsers(GetUsersRequest.newBuilder()
-    .setPageSize(10)
-    .build());
-=======
 import com.google.protobuf.ByteString;
 import java.util.concurrent.CountDownLatch;
 import java.util.concurrent.TimeUnit;
@@ -429,5 +312,4 @@
 System.out.println("Token refreshed!");
 authStub.logout(LogoutRequest.newBuilder().setRefreshToken(refreshToken).build());
 System.out.println("Logged out.");
->>>>>>> 1567251a
 ```